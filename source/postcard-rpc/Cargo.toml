[package]
name = "postcard-rpc"
version = "0.11.11"
authors = ["James Munns <james@onevariable.com>"]
edition = "2021"
repository = "https://github.com/jamesmunns/postcard-rpc"
description = "A no_std + serde compatible RPC library for Rust"
license = "MIT OR Apache-2.0"
categories = ["embedded", "no-std"]
keywords = ["serde", "cobs", "framing"]
documentation = "https://docs.rs/postcard-rpc/"
readme = "../../README.md"

[package.metadata.docs.rs]
rustdoc-args = ["--cfg", "doc_cfg"]
features = [
    "test-utils",
    "use-std",
    "cobs-serial",
    "raw-nusb",
    "embassy-usb-0_3-server",
    "embassy-usb-0_4-server",
<<<<<<< HEAD
=======
    "embassy-usb-0_5-server",
>>>>>>> b4852905
    "embedded-io-async-0_6-server",
    "_docs-fix",
    # TODO: What to do about the webusb feature? Can we do separate target builds?
]

[dependencies]
cobs = { version = "0.4", optional = true, default-features = false }
defmt = { version = "0.3.5", optional = true }
heapless = "0.8.0"
postcard = { version = "1.0.10" }
serde = { version = "1.0.192", default-features = false, features = ["derive"] }
postcard-schema = { version = "0.2.2", features = ["derive"] }

#
# std-only features
#

[dependencies.nusb]
version = "0.1.9"
optional = true

[dependencies.tokio-serial]
version = "5.4.4"
optional = true

[dependencies.maitake-sync]
version = "0.1.2"
optional = true

[dependencies.tokio]
version = "1.33.0"
features = ["sync", "rt", "macros", "io-util", "time"]
optional = true

[dependencies.tracing]
version = "0.1"
optional = true

[dependencies.js-sys]
version = "0.3.69"
optional = true

[dependencies.thiserror]
version = "1.0"
optional = true

[dependencies.web-sys]

version = "0.3.69"
optional = true
features = [
    "Element",
    "Navigator",
    'Usb',
    'UsbAlternateInterface',
    'UsbConfiguration',
    'UsbDeviceRequestOptions',
    'UsbDevice',
    'UsbDirection',
    'UsbEndpoint',
    'UsbInTransferResult',
    'UsbControlTransferParameters',
    'UsbOutTransferResult',
    'UsbInterface',
    'UsbRecipient',
    'UsbRequestType',
    "UsbTransferStatus",
]

[dependencies.gloo]
version = "0.11.0"
optional = true

[dependencies.serde_json]
version = "1.0"
optional = true

[dependencies.wasm-bindgen]
version = "0.2.92"
optional = true

[dependencies.wasm-bindgen-futures]
version = "0.4.42"
optional = true

[dependencies.trait-variant]
version = "0.1.2"
optional = true


#
# no_std-only features
#

[dependencies.embassy-usb-0_3]
package = "embassy-usb"
version = "0.3"
optional = true

[dependencies.embassy-usb-0_4]
package = "embassy-usb"
version = "0.4"
optional = true

[dependencies.embassy-usb-0_5]
package = "embassy-usb"
version = "0.5"
optional = true

[dependencies.embassy-usb-driver-0_1]
package = "embassy-usb-driver"
version = "0.1"
optional = true

[dependencies.embassy-usb-driver-0_2]
package = "embassy-usb-driver"
version = "0.2"
optional = true

[dependencies.embassy-sync-0_6]
package = "embassy-sync"
version = "0.6"
optional = true

[dependencies.embassy-sync-0_7]
package = "embassy-sync"
version = "0.7"
optional = true

[dependencies.static_cell]
version = "2.1"
optional = true

[dependencies.embassy-executor]
version = "0.7"
optional = true

[dependencies.embassy-futures]
version = "0.1"
optional = true

[dependencies.embassy-time]
version = "0.4"
optional = true

[dependencies.portable-atomic]
version = "1.0"
default-features = false

[dependencies.embedded-io-async-0_6]
package = "embedded-io-async"
version = "0.6"
optional = true

[dev-dependencies]
postcard-rpc = { path = "../postcard-rpc", features = ["test-utils"] }

#
# Hack features (see below)
#
[dependencies.ssmarshal]
version = "1.0"
optional = true
features = ["std"]


[features]
default = []
test-utils = ["use-std", "postcard-schema/use-std"]
use-std = [
    "dep:maitake-sync",
    "dep:tokio",
    "postcard/use-std",
    "postcard-schema/use-std",
    "dep:thiserror",
    "dep:tracing",
    "dep:trait-variant",
    "dep:ssmarshal",
]

# Cobs Serial support.
#
# Works on: Win, Mac, Linux
# Does NOT work on: WASM
cobs-serial = ["cobs/use_std", "dep:tokio-serial"]

# Raw (bulk) USB support
#
# Works on: Win, Mac, Linux
# Does NOT work on: WASM
raw-nusb = ["dep:nusb", "use-std"]

# WebUSB support
#
# Works on: WASM
# Does NOT work on: Win, Mac, Linux
#
# NOTE: Requires the following in your `.cargo/config.toml`, or otherwise
# activated via RUSTFLAGS:
#
# ```toml
# [target.wasm32-unknown-unknown]
# rustflags = "--cfg=web_sys_unstable_apis"
# ```
webusb = [
    "dep:gloo",
    "dep:web-sys",
    "dep:serde_json",
    "dep:wasm-bindgen",
    "dep:wasm-bindgen-futures",
    "dep:js-sys",
    "use-std",
]
embassy-usb-0_3-server = [
    "dep:embassy-usb-0_3",
    "dep:embassy-sync-0_6",
    "dep:static_cell",
    "dep:embassy-usb-driver-0_1",
    "dep:embassy-executor",
    "dep:embassy-time",
    "dep:embassy-futures",
]

embassy-usb-0_4-server = [
    "dep:embassy-usb-0_4",
    "dep:embassy-sync-0_6",
    "dep:static_cell",
    "dep:embassy-usb-driver-0_1",
    "dep:embassy-executor",
    "dep:embassy-time",
    "dep:embassy-futures",
]

<<<<<<< HEAD
embedded-io-async-0_6-server = [
    "dep:embassy-sync",
=======
embassy-usb-0_5-server = [
    "dep:embassy-usb-0_5",
    "dep:embassy-sync-0_7",
    "dep:static_cell",
    "dep:embassy-usb-driver-0_2",
    "dep:embassy-executor",
    "dep:embassy-time",
    "dep:embassy-futures",
]

embedded-io-async-0_6-server = [
    "dep:embassy-sync-0_7",
>>>>>>> b4852905
    "dep:static_cell",
    "dep:embassy-executor",
    "dep:embedded-io-async-0_6",
    "cobs",
]

# NOTE: This exists because `embassy-usb` indirectly relies on ssmarshal
# which doesn't work on `std` builds without the `std` feature. This causes
# `cargo doc --all-features` (and docs.rs builds) to fail. Sneakily re-activate
# that feature when `--all-features` is set. This feature is considered unstable
# and should not be relied upon.
_docs-fix = ["dep:ssmarshal"]<|MERGE_RESOLUTION|>--- conflicted
+++ resolved
@@ -20,10 +20,7 @@
     "raw-nusb",
     "embassy-usb-0_3-server",
     "embassy-usb-0_4-server",
-<<<<<<< HEAD
-=======
     "embassy-usb-0_5-server",
->>>>>>> b4852905
     "embedded-io-async-0_6-server",
     "_docs-fix",
     # TODO: What to do about the webusb feature? Can we do separate target builds?
@@ -257,10 +254,6 @@
     "dep:embassy-futures",
 ]
 
-<<<<<<< HEAD
-embedded-io-async-0_6-server = [
-    "dep:embassy-sync",
-=======
 embassy-usb-0_5-server = [
     "dep:embassy-usb-0_5",
     "dep:embassy-sync-0_7",
@@ -273,7 +266,6 @@
 
 embedded-io-async-0_6-server = [
     "dep:embassy-sync-0_7",
->>>>>>> b4852905
     "dep:static_cell",
     "dep:embassy-executor",
     "dep:embedded-io-async-0_6",
